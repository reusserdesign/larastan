<?php

declare(strict_types=1);

/**
 * This file is part of Larastan.
 *
 * (c) Nuno Maduro <enunomaduro@gmail.com>
 *
 *  For the full copyright and license information, please view the LICENSE
 *  file that was distributed with this source code.
 */

namespace NunoMaduro\Larastan\Console;

use function implode;
use function is_array;
use Illuminate\Support\Str;
use Illuminate\Console\Command;
use Symfony\Component\Process\Process;
use Illuminate\Console\Application as Artisan;

/**
 * @internal
 */
final class CodeAnalyseCommand extends Command
{
    /**
     * {@inheritdoc}
     */
    protected $signature = 'code:analyse';

    /**
     * {@inheritdoc}
     */
    protected $description = 'Analyzes source code';

    /**
     * @var \NunoMaduro\Larastan\Console\OptionsResolver
     */
    private $optionsResolver;

    /**
     * CodeAnalyseCommand constructor.
     *
     * @param \NunoMaduro\Larastan\Console\OptionsResolver $optionsResolver
     */
    public function __construct(OptionsResolver $optionsResolver)
    {
        $this->optionsResolver = $optionsResolver;

        parent::__construct();
    }

    /**
     * {@inheritdoc}
     */
    protected function configure(): void
    {
        $this->setDefinition($this->optionsResolver->getDefinition());
    }

    /**
     * {@inheritdoc}
     */
    public function handle(): ?int
    {
        $cwd = $this->option('bin-path');
        if ($cwd === null || ! is_string($cwd)) {
            $cwd = $this->laravel->basePath('vendor/phpstan/phpstan/bin');
        }

        $process = Process::fromShellCommandline($this->cmd(), $cwd);

        if (Process::isTtySupported()) {
            $process->setTty(! $this->option('no-tty'));
        }

        $process->setTimeout(null);

        $process->start();

        foreach ($process as $type => $data) {
            $this->output->writeln($data);
        }

        return $process->getExitCode();
    }

    /**
     * @return string
     */
    private function cmd(): string
    {
        $options = '';
        foreach ($this->optionsResolver->getDefinition()
                     ->getOptions() as $option) {
            if (in_array($option->getName(), ['paths', 'bin-path', 'no-tty'], true)) {
                continue;
            }

            $this->input->getOption('memory-limit');

            $value = $this->option($name = $option->getName());

            $value = is_array($value) ? implode(',', $value) : $value;

            if ($option->acceptValue() && is_string($value)) {
                $options .= " --$name=".escapeshellarg($value);
            } else {
                if ($this->option($name)) {
                    $options .= " --$name";
                }
            }
        }

        $pathsValue = $this->option('paths');
        if (is_array($pathsValue)) {
            $pathsValue = current($pathsValue);
        }

        $paths = array_map(
            function ($path) {
<<<<<<< HEAD
                return escapeshellarg(Str::startsWith($path, DIRECTORY_SEPARATOR) || empty($path) ? $path : $this->laravel->basePath(
=======
                return escapeshellarg(starts_with($path, DIRECTORY_SEPARATOR) || preg_match('/^[A-Z]:\\\\/', $path) || empty($path) ? $path : $this->laravel->basePath(
>>>>>>> 6307a014
                    trim($path)
                ));
            },
            explode(',', $pathsValue)
        );

        $params = [
            Artisan::phpBinary(),
            'phpstan',
            'analyse',
            implode(' ', $paths),
            $options,
        ];

        return implode(' ', $params);
    }
}<|MERGE_RESOLUTION|>--- conflicted
+++ resolved
@@ -121,11 +121,7 @@
 
         $paths = array_map(
             function ($path) {
-<<<<<<< HEAD
-                return escapeshellarg(Str::startsWith($path, DIRECTORY_SEPARATOR) || empty($path) ? $path : $this->laravel->basePath(
-=======
-                return escapeshellarg(starts_with($path, DIRECTORY_SEPARATOR) || preg_match('/^[A-Z]:\\\\/', $path) || empty($path) ? $path : $this->laravel->basePath(
->>>>>>> 6307a014
+                return escapeshellarg(Str::startsWith($path, DIRECTORY_SEPARATOR) || preg_match('/^[A-Z]:\\\\/', $path) || empty($path) ? $path : $this->laravel->basePath(
                     trim($path)
                 ));
             },
